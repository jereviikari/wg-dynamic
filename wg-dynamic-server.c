--- conflicted
+++ resolved
@@ -33,11 +33,7 @@
 static struct in6_addr well_known;
 
 static wg_device *device = NULL;
-<<<<<<< HEAD
-=======
-static struct wg_dynamic_request requests[MAX_CONNECTIONS] = { 0 };
 static uint32_t leasetime = WG_DYNAMIC_DEFAULT_LEASETIME;
->>>>>>> d8ec36b7
 
 static int sockfd = -1;
 static int epollfd = -1;
@@ -50,6 +46,7 @@
 	struct wg_dynamic_request req;
 	int fd;
 	wg_key pubkey;
+	struct in6_addr lladdr;
 	unsigned char *outbuf;
 	size_t buflen;
 };
@@ -132,12 +129,8 @@
 	return NULL;
 }
 
-<<<<<<< HEAD
-static int accept_connection(wg_key *dest)
-=======
-static int accept_connection(int sockfd, wg_key *dest_pubkey,
+static int accept_connection(wg_key *dest_pubkey,
 			     struct in6_addr *dest_lladdr)
->>>>>>> d8ec36b7
 {
 	int fd;
 	wg_key *pubkey;
@@ -228,7 +221,6 @@
 		con->outbuf = malloc(con->buflen);
 		if (!con->outbuf)
 			fatal("malloc()");
-
 		memcpy(con->outbuf, buf + offset, con->buflen);
 	} else {
 		con->buflen = len - offset;
@@ -252,86 +244,37 @@
 	con->buflen = 0;
 }
 
-<<<<<<< HEAD
-static void add_allowed_ips(wg_key pubkey, struct in_addr *ipv4,
-			    struct in6_addr *ipv6)
-{
-	wg_allowedip allowed_v4, allowed_v6;
-	wg_peer peer = { 0 };
-	wg_device dev = { .first_peer = &peer };
-
-	strcpy(dev.name, wg_interface);
-	memcpy(peer.public_key, pubkey, sizeof peer.public_key);
-	wg_allowedip **cur = &peer.first_allowedip;
-
-	if (ipv4) {
-		allowed_v4 = (wg_allowedip){
-			.family = AF_INET,
-			.cidr = 32,
-			.ip4 = *ipv4,
-		};
-		*cur = &allowed_v4;
-		cur = &allowed_v4.next_allowedip;
-	}
-
-	if (ipv6) {
-		allowed_v6 = (wg_allowedip){
-			.family = AF_INET6,
-			.cidr = 128,
-			.ip6 = *ipv6,
-		};
-		*cur = &allowed_v6;
-	}
-
-	if (wg_set_device(&dev))
-		fatal("wg_set_device()");
-}
-
 static bool send_response(struct wg_dynamic_connection *con)
 {
 	char buf[MAX_RESPONSE_SIZE];
 	size_t msglen;
-=======
-static int response_request_ip(struct wg_dynamic_attr *cur, wg_key pubkey,
-			       const struct in6_addr *lladdr,
-			       struct wg_dynamic_lease **lease)
-{
-	struct in_addr *ipv4 = NULL;
-	struct in6_addr *ipv6 = NULL;
->>>>>>> d8ec36b7
 
 	switch (con->req.cmd) {
 	case WGKEY_REQUEST_IP:;
 		struct wg_dynamic_request_ip *rip = con->req.result;
+		struct in6_addr *lladdr = &con->lladdr;
 		struct in_addr *ip4 = rip->has_ipv4 ? &rip->ipv4 : NULL;
 		struct in6_addr *ip6 = rip->has_ipv6 ? &rip->ipv6 : NULL;
 		struct wg_dynamic_lease *lease;
 		struct wg_dynamic_request_ip ans = { 0 };
 
-		lease = new_lease(con->pubkey, WG_DYNAMIC_LEASETIME, ip4, ip6);
+		lease = set_lease(wg_interface, con->pubkey, leasetime, lladdr, ip4, ip6);
 		if (lease) {
 			memcpy(&ans.ipv4, &lease->ipv4, sizeof ans.ipv4);
 			memcpy(&ans.ipv6, &lease->ipv6, sizeof ans.ipv6);
 			ans.has_ipv4 = ans.has_ipv6 = true;
 			ans.start = lease->start_real;
 			ans.leasetime = lease->leasetime;
-			add_allowed_ips(con->pubkey, &ans.ipv4, &ans.ipv6);
 		} else {
 			ans.wg_errno = E_IP_UNAVAIL;
 		}
 
-<<<<<<< HEAD
 		msglen = serialize_request_ip(false, buf, sizeof buf, &ans);
 		break;
 	default:
 		debug("Unknown command: %d\n", con->req.cmd);
 		BUG();
 	}
-=======
-	*lease = set_lease(wg_interface, pubkey, leasetime, lladdr, ipv4, ipv6);
-	if (!*lease)
-		return E_IP_UNAVAIL;
->>>>>>> d8ec36b7
 
 	return send_message(con, (unsigned char *)buf, msglen);
 }
@@ -342,29 +285,13 @@
 	size_t rem = 0;
 	ssize_t ret;
 
-<<<<<<< HEAD
 	while ((ret = handle_request(con->fd, &con->req, buf, &rem)) > 0) {
 		if (!send_response(con)) {
 			close_connection(con);
-=======
-	switch (req->cmd) {
-	case WGKEY_REQUEST_IP:
-		ret = response_request_ip(cur, req->pubkey, &req->lladdr,
-					  &lease);
-		if (ret)
->>>>>>> d8ec36b7
 			break;
 		}
 
-<<<<<<< HEAD
 		free_wg_dynamic_request(&con->req);
-=======
-		msglen = serialize_lease(buf, sizeof buf, lease);
-		break;
-	default:
-		debug("Unknown command: %d\n", req->cmd);
-		BUG();
->>>>>>> d8ec36b7
 	}
 
 	if (ret < 0)
@@ -533,12 +460,7 @@
 	struct epoll_event ev;
 
 	while ((n = get_avail_request()) >= 0) {
-<<<<<<< HEAD
-		fd = accept_connection(&connections[n].pubkey);
-=======
-		fd = accept_connection(sockfd, &requests[n].pubkey,
-				       &requests[n].lladdr);
->>>>>>> d8ec36b7
+		fd = accept_connection(&connections[n].pubkey, &connections[n].lladdr);
 		if (fd < 0) {
 			if (fd == -ENOENT) {
 				debug("Failed to match IP to pubkey\n");
