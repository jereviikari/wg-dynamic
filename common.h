--- conflicted
+++ resolved
@@ -21,12 +21,7 @@
 
 static const char WG_DYNAMIC_ADDR[] = "fe80::";
 static const uint16_t WG_DYNAMIC_PORT = 970; /* ASCII sum of "wireguard" */
-<<<<<<< HEAD
-#define WG_DYNAMIC_LEASETIME 10 /* NOTE: 10s is good for testing purposes */
-=======
-
 #define WG_DYNAMIC_DEFAULT_LEASETIME 3600
->>>>>>> d8ec36b7
 
 #define ITEMS                                                                  \
 	E(WGKEY_UNKNOWN, "") /* must be the first entry */                     \
@@ -67,12 +62,9 @@
 struct wg_dynamic_request {
 	enum wg_dynamic_key cmd;
 	uint32_t version;
-<<<<<<< HEAD
-=======
 	int fd;
 	wg_key pubkey;
 	struct in6_addr lladdr;
->>>>>>> d8ec36b7
 	unsigned char *buf;
 	size_t len; /* <= MAX_LINESIZE */
 	void *result;
