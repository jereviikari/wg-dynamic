--- conflicted
+++ resolved
@@ -18,13 +18,9 @@
 bool is_wg_up_on_iface(const char iface[])
 {
 	wg_device *device;
-<<<<<<< HEAD
-	if (wg_get_device(&device, iface) < 0) {
-=======
 	int ret = wg_get_device(&device, iface);
 	wg_free_device(device);
 	if (ret < 0) {
->>>>>>> 76923fc4
 		return false;
 	} else {
 		return true;
